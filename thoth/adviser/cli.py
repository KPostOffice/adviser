--- conflicted
+++ resolved
@@ -115,16 +115,12 @@
 
     if recommendation_type == RecommendationType.LATEST:
         return predictors.ApproximatingLatest
-<<<<<<< HEAD
     elif (
         recommendation_type == RecommendationType.STABLE
         or recommendation_type == RecommendationType.TESTING
         or recommendation_type == RecommendationType.PERFORMANT
         or recommendation_type == RecommendationType.SECURE
     ):
-=======
-    elif recommendation_type == RecommendationType.STABLE or recommendation_type == RecommendationType.TESTING:
->>>>>>> 38c0e6b9
         return predictors.MCTS
 
     raise ValueError(f"Unknown recommendation type: {recommendation_type!r}")
